--- conflicted
+++ resolved
@@ -2,11 +2,7 @@
   description = "Lineage consumer repository with TOML configuration and external pack support";
 
   inputs = {
-<<<<<<< HEAD
-    nixpkgs.url = "github:NixOS/nixpkgs/08dacfca559e1d7da38f3cf05f1f45ee9bfd213c";
-=======
     nixpkgs.url = "github:NixOS/nixpkgs/f61125a668a320878494449750330ca58b78c557";
->>>>>>> adb9566a
     lineage-baseline = {
       url = "github:Lineage-org/lineage-baseline?ref=stable";
       inputs.nixpkgs.follows = "nixpkgs";
